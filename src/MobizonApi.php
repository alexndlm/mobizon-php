<?php

namespace Mobizon;

/**
 * Class MobizonApi
 *
 * @example Simplest example to use API library. More examples see in docs/examples directory
 *
 * $api = new Mobizon\MobizonApi('KKKKKKKKKKKKKKKKKKKKKKKKKKKKKKKKKKKKKKKK', 'api.mobizon.kz');
 * if ($api->call('User', 'GetOwnBalance') && $api->hasData('balance')) {
 *     echo 'Your balance: ' . $api->getData('currency') . $api->getData('balance');
 * }
 *
 * @package Mobizon
 */
class MobizonApi
{
    /**
     * @var array Allowed constructor params
     */
    private static $allowedConstructorParams = array(
        'apiServer',
        'apiKey',
        'forceHTTP',
        'skipVerifySSL',
        'apiVersion',
        'timeout',
        'format'
    );

    /**
     * @var string API key - copy it from your Mobizon account
     */
    protected $apiKey;

    /**
     * @var string HTTP(S) API server address. api.mobizon.com is deprecated and will be disabled soon.
     * @deprecated Default value will be removed soon. Only OLD keys will be accepted by this endpoint till it's final shutdown.
<<<<<<< HEAD
     * Correct API domain depending on user site of registration and could be found in 'API connection setup guide'.
=======
     * API domain depends on user site of registration and could be found in 'API connection setup guide'.
>>>>>>> 2edfbe84
     */
    protected $apiServer = 'api.mobizon.com';

    /**
     * @var bool Force use HTTP connection instead of HTTPS. Not recommended, but if your system does not support secure connections,
     * then you don't have any other choice.
     */
    protected $forceHTTP = false;

    /**
     * @var bool Set true to force client bypass SSL certificate checks. Changing this option is not recommended,
     * but you could use it in case, if some temporary problems with sertificate transmission takes place.
     * If forceHTTP is true, then this option will be ignored
     */
    protected $skipVerifySSL = false;

    /**
     * @var string API version - don't change it if you are not sure
     */
    protected $apiVersion = 'v1';

    /**
     * @var string API response timeout in seconds
     */
    protected $timeout = 30;

    /**
     * @var string default API response format - possible formats see in allowedFormats
     */
    protected $format = 'json';

    /**
     * @var array possible API response formats
     */
    private static $allowedFormats = array('xml', 'json');

    /**
     * @var resource CURL internal pointer
     */
    protected $curl;

    /**
     * @var integer Latest API call response code
     */
    protected $code = -1;

    /**
     * @var mixed Latest API call response data
     */
    protected $data = array();

    /**
     * @var string Latest API call response message
     */
    protected $message = '';

    /**
<<<<<<< HEAD
=======
     * Constructor of API class.
     *
>>>>>>> 2edfbe84
     * @param string $apiKey User API key
     * @param string $apiServer User API server depends on user initial registration site. Correct API domain could be found in 'API connection setup guide'
     * @param array $params API parameters
     *     (string)  format API responce format. Available formats: xml|json. Default: json.
     *     (integer) timeout API response timeout in seconds. Default: 30.
     *     (string)  apiVersion API version. Default: v1.
     *     (string)  apiServer API server to send requests against. Mandatory parameter.
     *     (string)  skipVerifySSL Flag to disable SSL verification procedure during handshake with API server. Default: false (verification should be passed). Omitting if forceHTTP=true
     *     (string)  forceHTTP Flag to forcibly disable SSL connection. Default: false (means all API requests will be made over HTTPS).
     * @throws Mobizon_ApiKey_Required
     * @throws Mobizon_Curl_Required
     * @throws Mobizon_Error
     * @throws Mobizon_OpenSSL_Required
     */
    public function __construct($params = array())
    {
        if (!function_exists('curl_init')) {
            throw new Mobizon_Curl_Required('The curl extension is required but not currently enabled.');
        }
        $args = func_get_args();
        $argc = func_num_args();
        if ($argc > 1) {
            if (is_scalar($args[0])) {
                $this->apiKey = $args[0];
            } else {
                $params = $args[0];
            }
            if (is_scalar($args[1])) {
                $this->apiServer = $args[1];
            } else {
                $params = $args[1];
            }
            if (is_array($args[2])) {
                $params = $args[2];
            }
        }

        $params = array_intersect_key($params, array_fill_keys(static::$allowedConstructorParams, true));
        foreach ($params as $key => $value) {
            $this->__set($key, $value);
        }

        if (empty($this->apiKey)) {
            throw new Mobizon_ApiKey_Required('You must provide API key in constructor params.');
        }

        if (empty($this->apiServer)) {
            throw new Mobizon_Param_Required('You must provide API server host in constructor params.');
        }

        if (!$this->forceHTTP && !in_array('openssl', get_loaded_extensions())) {
            throw new Mobizon_OpenSSL_Required('The OpenSSL extension is required but not currently enabled. Install OpenSSL or set forceHTTP=true in params to switch to insecure connection.');
        }

        $this->curl = curl_init();
        if (!$this->forceHTTP && $this->skipVerifySSL) {
            curl_setopt($this->curl, CURLOPT_SSL_VERIFYPEER, false);
            curl_setopt($this->curl, CURLOPT_SSL_VERIFYHOST, 0);
        }
        curl_setopt($this->curl, CURLOPT_USERAGENT, 'Mobizon-PHP/1.0.0');
        curl_setopt($this->curl, CURLOPT_HEADER, false);
        curl_setopt($this->curl, CURLOPT_RETURNTRANSFER, true);
        curl_setopt($this->curl, CURLOPT_CONNECTTIMEOUT, $this->timeout);
        curl_setopt($this->curl, CURLOPT_TIMEOUT, 600);
        curl_setopt($this->curl, CURLOPT_HTTPHEADER, array('Content-type: application/x-www-form-urlencoded'));
    }

    /**
<<<<<<< HEAD
     * Установка параметров
     * @param string $key Параметр
     * @param mixed $value Значение параметра
=======
     * Setter.
     *
     * @param string $key Param name
     * @param mixed $value Param value
>>>>>>> 2edfbe84
     * @throws Mobizon_Error
     */
    public function __set($key, $value)
    {
        switch ($key) {
            case 'format':
                $value = strtolower($value);
                if (!in_array($value, static::$allowedFormats)) {
                    throw new Mobizon_Error('Format should be one of the following: ' . implode(', ',
                            static::$allowedFormats) . '; ' . $value . ' provided.');
                }
                break;
            case 'timeout':
                $value = (int)$value;
                if ($value < 0) {
                    throw new Mobizon_Error('Timeout can not be less than 0, ' . $value . ' provided.');
                }
                break;
            case 'apiVersion':
                if (substr($value, 0, 1) !== 'v' || (int)substr($value, 1) < 1) {
                    throw new Mobizon_Error('Incorrect api version: ' . $value . '.');
                }
                break;
            case 'apiServer':
                if (!preg_match('/^[a-z0-9][-a-z0-9]+(?:\.[a-z0-9][-a-z0-9]*)+$/i', $value)) {
                    throw new Mobizon_Error('Incorrect api server: ' . $value . '.');
                }
                break;
            case 'code':
                $value = (int)$value;
                if ($value < 0 || $value > 999) {
                    throw new Mobizon_Error('Result code can not be handled: ' . $value . '.');
                }
                break;
            case 'skipVerifySSL':
                $value = (bool)$value;
                break;
            case 'forceHTTP':
                $value = (bool)$value;
                break;
            default:
                throw new Mobizon_Error('Incorrect class param or you can not set protected param: ' . $key . '.');
                break;
        }

        $this->{$key} = $value;
    }

    /**
<<<<<<< HEAD
     * Вызов методов API
     * @param string $provider Название провайдера
     * @param string $method Название метода
     * @param array $postParams Передаваемый в API массив параметров POST
     * @param array $queryParams Передаваемый в API массив GET параметров
     * @param bool $returnData Возвращать data вместо code
=======
     * Main method to call Mobizon API.
     *
     * @param string $provider API provider name
     * @param string $method API method name
     * @param array $postParams POST params array
     * @param array $queryParams GET params array
     * @param bool $returnData Flag to return received data as result of this function instead of code (default behavior)
>>>>>>> 2edfbe84
     * @throws Mobizon_Http_Error
     * @throws Mobizon_Param_Required
     * @return mixed
     */
    public function call(
        $provider,
        $method,
        array $postParams = array(),
        array $queryParams = array(),
        $returnData = false
    ) {
        $this->code = -1;
        $this->data = array();
        $this->message = '';

        if (empty($provider)) {
            throw new Mobizon_Param_Required('You must provide "provider" parameter to MobizonApi::call.');
        }

        if (empty($method)) {
            throw new Mobizon_Param_Required('You must provide "method" parameter to MobizonApi::call.');
        }

        $queryDefaults = array(
            'api' => $this->apiVersion,
            'apiKey' => $this->apiKey,
            'output' => $this->format
        );

        $queryParams = $this->applyParams($queryDefaults, $queryParams);
        $url = ($this->forceHTTP ? 'http' : 'https') . '://' . $this->apiServer . '/service/' . strtolower($provider) . '/' . strtolower($method) . '?';
        curl_setopt($this->curl, CURLOPT_URL, $url . http_build_query($queryParams));
        if (!empty($postParams)) {
            curl_setopt($this->curl, CURLOPT_POST, true);
            curl_setopt($this->curl, CURLOPT_POSTFIELDS, http_build_query($postParams));
        } else {
            curl_setopt($this->curl, CURLOPT_POST, false);
        }

        $result = curl_exec($this->curl);
        $error = curl_error($this->curl);
        if ($error) {
            throw new Mobizon_Http_Error('API call failed: ' . $error . '.');
        }

        $result = $this->decode($result);

        $this->code = $result->code;
        $this->data = $result->data;
        $this->message = $result->message;

        return $returnData ? $this->getData() : (in_array($this->getCode(), array(0, 100)));
    }

    public function __destruct()
    {
        curl_close($this->curl);
    }

    /**
<<<<<<< HEAD
     * Applies new params to default API params
=======
     * Applies new params to default API params.
>>>>>>> 2edfbe84
     *
     * @param $defaults
     * @param $params
     * @return array
     */
    protected function applyParams($defaults, $params)
    {
        return array_merge(
            $defaults,
            array_intersect_key(
                $params,
                $defaults
            )
        );
    }

    public function getCode()
    {
        return $this->code;
    }

    /**
     * Returns data from last API responce or it's part if defuned in subParam string.
     * If you need to get some sub-sub-item of data, use dot separated string, containing names of sub-items.
     * Example: $api->getData('links.0.url') will return data->links->0->url item from response.
     *
     * @param string $subParam
     * @return mixed
     */
    public function getData($subParam = null)
    {
        if (!empty($subParam)) {
            if (!is_object($this->data)) {
                return false;
            }

            $subQuery = explode('.', $subParam);
            $data = $this->data;
            foreach ($subQuery as $subKey) {
                if (is_object($data) && property_exists($data, $subKey)) {
                    $data = $data->{$subKey};
                } elseif (is_array($data) && array_key_exists($subKey, $data)) {
                    $data = $data[$subKey];
                } else {
                    return null;
                }
            }

            return $data;
        }

        return !empty($this->data) ? $this->data : null;
    }

    /**
     * Checks if such data exists in response.
     *
     * You could check whole response data has any data or just some sub-sub-item of data is present.
     * Example: $api->hasData('links.0.url') will return true if data->links->0->url item is exists and false otherwise.
     * Note that it does not check if returned result is empty, so empty item will be reported as true.
     *
     * @param bool $subParam
     * @return bool
     */
    public function hasData($subParam = null)
    {
        return null !== $this->getData($subParam);
    }

    /**
     * Returns message received in the last API response.
     *
     * @return string
     */
    public function getMessage()
    {
        return $this->message;
    }

    /**
     * Returns parsed API response depending on requested format
     *
     * @param mixed $responseData
     * @return mixed Декодированный ответ API
     */
    public function decode($responseData)
    {
        switch ($this->format) {
            case 'json':
                $result = $this->jsonDecode($responseData);
                break;

            case 'xml':
                $result = $this->xmlDecode($responseData);
                break;

            default:
                $result = false;
                break;
        }

        return $result;
    }

    /**
     * Parses json API response.
     *
     * @param string $json
     * @return mixed
     */
    protected function jsonDecode($json)
    {
        return json_decode($json);
    }

    /**
     * Parses XML API response.
     *
     * @param string $string
     * @return object
     * @throws Mobizon_XML_Error
     */
    protected function xmlDecode($string)
    {
        $xml = simplexml_load_string($string);
        if (!$xml) {
            throw new Mobizon_XML_Error('Incorrect XML response.');
        }

        return $xml;
    }
}

class Mobizon_Error extends \Exception
{
}

class Mobizon_Param_Required extends Mobizon_Error
{
}

class Mobizon_Http_Error extends Mobizon_Error
{
}

class Mobizon_OpenSSL_Required extends Mobizon_Error
{
}

class Mobizon_Curl_Required extends Mobizon_Error
{
}

class Mobizon_ApiKey_Required extends Mobizon_Error
{
}

class Mobizon_XML_Error extends Mobizon_Error
{
}<|MERGE_RESOLUTION|>--- conflicted
+++ resolved
@@ -37,11 +37,7 @@
     /**
      * @var string HTTP(S) API server address. api.mobizon.com is deprecated and will be disabled soon.
      * @deprecated Default value will be removed soon. Only OLD keys will be accepted by this endpoint till it's final shutdown.
-<<<<<<< HEAD
-     * Correct API domain depending on user site of registration and could be found in 'API connection setup guide'.
-=======
      * API domain depends on user site of registration and could be found in 'API connection setup guide'.
->>>>>>> 2edfbe84
      */
     protected $apiServer = 'api.mobizon.com';
 
@@ -99,11 +95,8 @@
     protected $message = '';
 
     /**
-<<<<<<< HEAD
-=======
      * Constructor of API class.
      *
->>>>>>> 2edfbe84
      * @param string $apiKey User API key
      * @param string $apiServer User API server depends on user initial registration site. Correct API domain could be found in 'API connection setup guide'
      * @param array $params API parameters
@@ -172,16 +165,10 @@
     }
 
     /**
-<<<<<<< HEAD
-     * Установка параметров
-     * @param string $key Параметр
-     * @param mixed $value Значение параметра
-=======
      * Setter.
      *
      * @param string $key Param name
      * @param mixed $value Param value
->>>>>>> 2edfbe84
      * @throws Mobizon_Error
      */
     public function __set($key, $value)
@@ -231,14 +218,6 @@
     }
 
     /**
-<<<<<<< HEAD
-     * Вызов методов API
-     * @param string $provider Название провайдера
-     * @param string $method Название метода
-     * @param array $postParams Передаваемый в API массив параметров POST
-     * @param array $queryParams Передаваемый в API массив GET параметров
-     * @param bool $returnData Возвращать data вместо code
-=======
      * Main method to call Mobizon API.
      *
      * @param string $provider API provider name
@@ -246,7 +225,6 @@
      * @param array $postParams POST params array
      * @param array $queryParams GET params array
      * @param bool $returnData Flag to return received data as result of this function instead of code (default behavior)
->>>>>>> 2edfbe84
      * @throws Mobizon_Http_Error
      * @throws Mobizon_Param_Required
      * @return mixed
@@ -307,11 +285,7 @@
     }
 
     /**
-<<<<<<< HEAD
-     * Applies new params to default API params
-=======
      * Applies new params to default API params.
->>>>>>> 2edfbe84
      *
      * @param $defaults
      * @param $params
